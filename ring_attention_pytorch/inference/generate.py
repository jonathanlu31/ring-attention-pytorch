import argparse
import json
import os
import time
from dataclasses import dataclass
from importlib import resources
from pathlib import Path
from math import ceil
from contextlib import nullcontext

from ring_attention_pytorch.inference.distributed import (
    get_rank,
    get_world_size,
    setup,
    cleanup,
)
import torch
import utils
from torch.profiler import record_function
from transformers import AutoTokenizer

from ring_attention_pytorch.inference.args import ModelArgs
from ring_attention_pytorch.inference.cache import DecodingCache
from ring_attention_pytorch.inference.custom_model import Transformer


@dataclass
class SamplingArgs:
    temperature: float = 0.6
    max_output_tokens: int = 512


class LLM:
    @staticmethod
    def build(
        ckpt_dir: str,
        tokenizer_path: str,
        params_file: str,
        device: torch.device | str,
    ) -> "LLM":
        """
        Load a Llama or Code Llama checkpoint and return a new
        generator for this model.
        """
        print("Start building model")
        start_time = time.time()

        ckpt_path = Path(ckpt_dir) / "consolidated.00.pth"
        with resources.files(
            "ring_attention_pytorch.inference.ring_llama_params"
        ).joinpath(params_file).open() as f:
            model_args = ModelArgs(**json.load(f))

        dtype = getattr(torch, model_args.dtype)

        tokenizer = AutoTokenizer.from_pretrained(tokenizer_path)

        torch.set_default_device(device)
        torch.set_default_dtype(dtype)

        model = Transformer(model_args)
        checkpoint = torch.load(ckpt_path, map_location="cpu", weights_only=True)
        model.load_state_dict(checkpoint, strict=True)
        print(f"loaded model in {time.time() - start_time:.2f} seconds")

        return LLM(model_args, model, tokenizer, device, dtype)

    def __init__(
        self,
        model_args: ModelArgs,
        model: Transformer,
        tokenizer: AutoTokenizer,
        device: torch.device | str,
        dtype: torch.dtype,
    ):
        self.model_args = model_args
        self.model = model
        self.tokenizer = tokenizer
        self.device = device
        self.dtype = dtype

    def call_model(
        self,
        tokens: torch.Tensor,
        mask: torch.Tensor,
        input_pos: torch.Tensor,
        cache: DecodingCache | None,
        cache_pos: torch.Tensor | None,
        iter_num: int,
        auto_shard_seq: bool,
        use_fast_ring_decoding: bool,
    ):
        if tokens.shape[1] > 1:
            with record_function("prefill"):
                logits = self.model.forward(
                    tokens=tokens,
                    attn_mask=mask,
                    input_pos=input_pos,
                    auto_shard_seq=auto_shard_seq,
                    cache=cache,
                    cache_pos=cache_pos,
                )
        else:
            with record_function("incremental_gen"):
                logits = self.model.forward(
                    tokens=tokens,
                    attn_mask=mask,
                    input_pos=input_pos,
                    auto_shard_seq=auto_shard_seq and cache is None,
                    cache=cache,
                    cache_pos=cache_pos,
                    use_fast_ring_decoding=use_fast_ring_decoding,
                )

        return logits

    @torch.inference_mode()
    def generate(
        self,
        prompt_tokens: list[list[int]],
        sampling_args: SamplingArgs,
        use_cache: bool = True,
        use_fast_ring_decoding: bool = False,
    ) -> list[list[int]]:
        bsz = len(prompt_tokens)
        params = self.model.params
        auto_shard_seq = False
        if params.attn_implementation == "ring":
            auto_shard_seq = True

        padded_inputs, mask, input_pos = utils.collate(prompt_tokens, self.device)
        max_prompt_len = padded_inputs.size()[1]
        max_len = sampling_args.max_output_tokens + max_prompt_len
        max_len = ceil(max_len / get_world_size()) * get_world_size()
        assert max_len < params.max_seq_len

        out_tokens = torch.zeros(
            (bsz, sampling_args.max_output_tokens), dtype=torch.long
        )
        eos_reached = torch.tensor([False] * bsz)
        cache = None
        cache_pos = None
        if use_cache:
            cache = self.model.make_cache(
                bsz=bsz,
                max_seqlen=max_len,
                device=self.device,
            )
            cache_pos = torch.arange(
                max_prompt_len, device=self.device, dtype=torch.long
            ).repeat(bsz, 1)

        cur_tokens = padded_inputs
        for iter_num in range(sampling_args.max_output_tokens):
            logits = self.call_model(
                cur_tokens,
                mask,
                input_pos,
                cache,
                cache_pos,
                iter_num,
                auto_shard_seq,
                use_fast_ring_decoding,
            )

            next_token = utils.sample(logits, sampling_args.temperature)
            out_tokens[:, iter_num] = next_token.squeeze()
            eos_reached |= (next_token == self.tokenizer.eos_token_id).squeeze()
            if use_cache:
                # No need to shard the sequence during decoding
                auto_shard_seq = False
                cur_tokens = next_token
                mask = None
                input_pos = input_pos[:, -1:] + 1
                cache_pos = cache_pos[:, -1:] + 1
            else:
                cur_tokens = torch.cat((cur_tokens, next_token), dim=1)
                mask = torch.cat(
                    (mask, torch.ones((bsz, 1), dtype=torch.bool, device=mask.device)),
                    dim=1,
                )
                input_pos = torch.cat((input_pos, input_pos[:, -1:] + 1), dim=1)

            if all(eos_reached):
                break

        responses = []
        for tokens in out_tokens.tolist():
            if self.tokenizer.eos_token_id in tokens:
                responses.append(
                    tokens[: tokens.index(self.tokenizer.eos_token_id) + 1]
                )
            else:
                responses.append(tokens)
        return responses


def main(
    ckpt_dir: str,
    tokenizer_path: str,
    params_file: str,
    use_cache: bool,
    use_fast_ring_decoding: bool,
<<<<<<< HEAD
    max_completion_tokens: int = 512,
    context_len: int = 32000,
=======
    profile: bool,
>>>>>>> 8b9d7dc8
):
    if "WORLD_SIZE" in os.environ:
        world_size = int(os.environ["WORLD_SIZE"])
        local_rank = int(os.environ["LOCAL_RANK"])
    else:
        world_size = 1
        local_rank = 0

    if use_fast_ring_decoding:
        assert use_cache

    device = setup(world_size, local_rank)
    warmup_iterations = 1

    llama = LLM.build(ckpt_dir, tokenizer_path, params_file, device)

    #with open("prompts.jsonl", "r") as f:
    with open(f"prompt_{context_len}_tokens.jsonl", "r") as f:
        prompts = [json.loads(line) for line in f]

    prompt_tokens = [
        llama.tokenizer.apply_chat_template(
            prompt,
            add_generation_prompt=True,
        )
        for prompt in prompts
    ]
<<<<<<< HEAD
    sampling_args = SamplingArgs(temperature=0, max_output_tokens=max_completion_tokens)
    stats, out_tokens = llama.generate(
        prompt_tokens,
        sampling_args,
        use_cache=use_cache,
        use_fast_ring_decoding=use_fast_ring_decoding,
    )
=======

    sampling_args = SamplingArgs(temperature=0)
    if profile:
        sampling_args.max_output_tokens = 5

    for i in range(warmup_iterations):
        print(f"Warmup iteration {i+1}")
        _ = llama.generate(
            prompt_tokens,
            sampling_args,
            use_cache=use_cache,
            use_fast_ring_decoding=use_fast_ring_decoding,
        )

    # Ensure GPU operations have completed
    torch.cuda.synchronize()

    # Benchmark Iterations
    start_time = time.perf_counter()
    total_tokens = 0
    with torch.profiler.profile(
        record_shapes=True,
    ) if profile else nullcontext() as prof:
        out_tokens = llama.generate(
            prompt_tokens,
            sampling_args,
            use_cache=use_cache,
            use_fast_ring_decoding=use_fast_ring_decoding,
        )
        total_tokens += sum(len(tokens) for tokens in out_tokens)

    # Ensure GPU operations have completed
    torch.cuda.synchronize()

    end_time = time.perf_counter()
    elapsed_time = end_time - start_time
    tokens_per_second = total_tokens / elapsed_time

    if prof:
        prof.export_chrome_trace(
            f"./logs/rank{local_rank}_generate_{llama.model_args.attn_implementation}_{'cache' if use_cache else 'no_cache'}_{'fast' if use_fast_ring_decoding else 'slow'}.json"
        )
>>>>>>> 8b9d7dc8

    if get_rank() == 0:
        for i, prompt in enumerate(prompts):
            print(f"Generating prompt with a max sequence length of: {max_seq_len}")
            print(f"> {prompt}")
            answer = llama.tokenizer.decode(out_tokens[i])
            print(answer)
            print("---------------")

        print(f"Tokens per second: {tokens_per_second:.2f} tokens/sec")


if __name__ == "__main__":
    parser = argparse.ArgumentParser("Llama inference")
    parser.add_argument("ckpt_dir")
    parser.add_argument("tokenizer_path")
    parser.add_argument("params_file")
    parser.add_argument("--use-cache", action="store_true")
    parser.add_argument("--use-fast-ring-decoding", action="store_true")
<<<<<<< HEAD
    parser.add_argument("--context-len",type=int,default=32000,)
    parser.add_argument("--max-completion-tokens", type=int, default=512)
=======
    parser.add_argument("--profile", action="store_true")

>>>>>>> 8b9d7dc8
    args = parser.parse_args()
    try:
        main(
            args.ckpt_dir,
            args.tokenizer_path,
            args.params_file,
            args.use_cache,
            args.use_fast_ring_decoding,
<<<<<<< HEAD
            args.max_completion_tokens,
            args.context_len,
=======
            args.profile,
>>>>>>> 8b9d7dc8
        )
    finally:
        cleanup()<|MERGE_RESOLUTION|>--- conflicted
+++ resolved
@@ -201,12 +201,9 @@
     params_file: str,
     use_cache: bool,
     use_fast_ring_decoding: bool,
-<<<<<<< HEAD
     max_completion_tokens: int = 512,
     context_len: int = 32000,
-=======
-    profile: bool,
->>>>>>> 8b9d7dc8
+    profile: bool = False,
 ):
     if "WORLD_SIZE" in os.environ:
         world_size = int(os.environ["WORLD_SIZE"])
@@ -223,7 +220,6 @@
 
     llama = LLM.build(ckpt_dir, tokenizer_path, params_file, device)
 
-    #with open("prompts.jsonl", "r") as f:
     with open(f"prompt_{context_len}_tokens.jsonl", "r") as f:
         prompts = [json.loads(line) for line in f]
 
@@ -234,17 +230,7 @@
         )
         for prompt in prompts
     ]
-<<<<<<< HEAD
     sampling_args = SamplingArgs(temperature=0, max_output_tokens=max_completion_tokens)
-    stats, out_tokens = llama.generate(
-        prompt_tokens,
-        sampling_args,
-        use_cache=use_cache,
-        use_fast_ring_decoding=use_fast_ring_decoding,
-    )
-=======
-
-    sampling_args = SamplingArgs(temperature=0)
     if profile:
         sampling_args.max_output_tokens = 5
 
@@ -285,7 +271,6 @@
         prof.export_chrome_trace(
             f"./logs/rank{local_rank}_generate_{llama.model_args.attn_implementation}_{'cache' if use_cache else 'no_cache'}_{'fast' if use_fast_ring_decoding else 'slow'}.json"
         )
->>>>>>> 8b9d7dc8
 
     if get_rank() == 0:
         for i, prompt in enumerate(prompts):
@@ -305,13 +290,10 @@
     parser.add_argument("params_file")
     parser.add_argument("--use-cache", action="store_true")
     parser.add_argument("--use-fast-ring-decoding", action="store_true")
-<<<<<<< HEAD
     parser.add_argument("--context-len",type=int,default=32000,)
     parser.add_argument("--max-completion-tokens", type=int, default=512)
-=======
     parser.add_argument("--profile", action="store_true")
 
->>>>>>> 8b9d7dc8
     args = parser.parse_args()
     try:
         main(
@@ -320,12 +302,9 @@
             args.params_file,
             args.use_cache,
             args.use_fast_ring_decoding,
-<<<<<<< HEAD
             args.max_completion_tokens,
             args.context_len,
-=======
             args.profile,
->>>>>>> 8b9d7dc8
         )
     finally:
         cleanup()